# Copyright (c) 2023, NVIDIA CORPORATION.  All rights reserved.
#
# Licensed under the Apache License, Version 2.0 (the "License");
# you may not use this file except in compliance with the License.
# You may obtain a copy of the License at
#
#     http://www.apache.org/licenses/LICENSE-2.0
#
# Unless required by applicable law or agreed to in writing, software
# distributed under the License is distributed on an "AS IS" BASIS,
# WITHOUT WARRANTIES OR CONDITIONS OF ANY KIND, either express or implied.
# See the License for the specific language governing permissions and
# limitations under the License.

"""Custom datasets for RLHF training"""

import os

import numpy as np
import torch

from nemo.collections.nlp.data.language_modeling.megatron.gpt_dataset import _create_ltor_masks_and_position_ids
from nemo.core import Dataset
from nemo.utils import logging


class RLHFDataset(Dataset):
    def __init__(
        self, cfg, tokenizer, name, data_prefix, documents, data, seq_length, seed, drop_last=True,
    ):
        super().__init__()
        self.cfg = cfg
        self.name = name
        self.data = data
        self.drop_last = drop_last
        self.seq_length = seq_length
        self.tokenizer = tokenizer

        if "length_params" in cfg:
            max_sample_length = seq_length - cfg.length_params.max_length
        else:
            max_sample_length = seq_length // 2

        assert max_sample_length > 0, f"max sample length must be greater than 0, but got {max_sample_length}"

        self.max_sample_length = max_sample_length

        self.use_json = self.cfg.data.data_impl.startswith("json")

        # Checks
        assert np.min(documents) >= 0
        assert np.max(documents) < len(self.data)

        # save index mappings to a configurable dir
        self.index_mapping_dir = cfg.data.get("index_mapping_dir", None)

        # create index_mapping_dir on rank 0
        if torch.distributed.is_available() and torch.distributed.is_initialized():
            if torch.distributed.get_rank() == 0:
                if self.index_mapping_dir is not None and not os.path.isdir(self.index_mapping_dir):
                    os.makedirs(self.index_mapping_dir)
            torch.distributed.barrier()

    def __len__(self):
        return len(self.data)

    def encode(self, text):
        if self.cfg.data.get("apply_ftfy", False):
            import ftfy

            text = ftfy.fix_text(text)

        text_ids = self.tokenizer.text_to_ids(text)

        if len(text_ids) > 0 and self.cfg.data.get("append_eod", False):
            text_ids.append(self.tokenizer.eos_id)

        return text_ids, len(text_ids)

    def __getitem__(self, idx):
        """
        Return a single prompt.
        """
        mask_sample = False
        if idx == -1:
            # This may happen on the last batch due to the padding that occurs in
            #   https://github.com/NVIDIA/NeMo/blob/643d814fc2d885b7348ac676333ebd76cd79b663/nemo/collections/nlp/data/language_modeling/megatron/megatron_batch_samplers.py#L168
            # in which case we may want to mask the loss associated to these padded samples.
            # However, this class is not currently used, so for now we raise an exception: this may be revisited
            # at a later time if this situation actually occurs in practice.
            # logging.warning("Got -1 as item index in RLHFDataset => masking loss from this sample")
            raise NotImplementedError("Obtained unexpected `idx == -1`, see comments in code for details")

        orig_idx = idx = idx % len(self)
        while True:
            sample = self.data[idx]
            if self.use_json:
                sample, _ = self.encode(sample["text"])
            if len(sample) <= self.max_sample_length:
                break
            idx = (idx + 1) % len(self)
            if idx == orig_idx:
                raise RuntimeError(f"All samples have length > {self.max_sample_length}")
            continue

        if idx != orig_idx:
            logging.warning(
                f"Sample {orig_idx} in dataset '{self.name}' has length "
                f"{len(self.data[orig_idx])} > {self.max_sample_length} "
                f"=> replacing it with sample {idx} and masking its loss"
            )
            mask_sample = True

        if self.use_json:
            # `sample` is a regular Python list.
            sample_tensor = torch.tensor(sample, dtype=torch.int64)
        else:
            # `sample` is a NumPy array.
            sample_tensor = torch.from_numpy(sample.astype(np.int64))

        # if we want to mask the sample we should
        # set the loss multiplier to 0
        loss_multiplier = not mask_sample

        output = {
            "text": sample_tensor,
            "length": sample_tensor.shape[0],
            "loss_multiplier": loss_multiplier,
        }
        return output


class RewardModelDataset(Dataset):
    """This class assumes that we only have 2 responses per prompt that is ranked. Chosen is the better
        one(even index) whereas Rejected is the worse response(odd index)
    """

    def __init__(
        self, cfg, tokenizer, name, data_prefix, documents, data, seq_length, seed, drop_last=True,
    ):
        super().__init__()
        self.cfg = cfg
        self.name = name
        self.data = data
        self.drop_last = drop_last
        self.seq_length = seq_length
        self.tokenizer = tokenizer

        self.reset_position_ids = cfg.data.get("reset_position_ids", False)
        self.reset_attention_mask = cfg.data.get("reset_attention_mask", False)
        self.eod_mask_loss = cfg.data.get("eod_mask_loss", False)
        self.eos_id = tokenizer.eos_id

        # Checks
        assert np.min(documents) >= 0
        assert np.max(documents) < len(self.data)

        # save index mappings to a configurable dir
        self.index_mapping_dir = cfg.data.get("index_mapping_dir", None)

        # create index_mapping_dir on rank 0
        if torch.distributed.is_available() and torch.distributed.is_initialized():
            if torch.distributed.get_rank() == 0:
                if self.index_mapping_dir is not None and not os.path.isdir(self.index_mapping_dir):
                    os.makedirs(self.index_mapping_dir)
            torch.distributed.barrier()

    def __len__(self):
        return len(self.data) // 2

    def encode(self, text):
        if self.cfg.data.get("apply_ftfy", False):
            import ftfy

            text = ftfy.fix_text(text)

        text_ids = self.tokenizer.text_to_ids(text)

        if len(text_ids) > 0 and self.cfg.data.get("append_eod", False):
            text_ids.append(self.tokenizer.eos_id)

        return text_ids, len(text_ids)

    def __getitem__(self, idx, multiple=2):
        """Returns a pair of chosen/rejected pairs, and their respective lengths.
        """
        found = False
        while not found:
            chosen = self.data[multiple * idx]
            rejected = self.data[multiple * idx + 1]
            if self.cfg.data.data_impl.startswith("json"):
                chosen, _ = self.encode(chosen["text"])
                rejected, _ = self.encode(rejected["text"])
            if len(chosen) > self.seq_length or len(rejected) > self.seq_length:
                idx += multiple
                continue
            found = True

        # in the future, we should pad to the max seq len of the mini-batch instead of model.seq_length
        # max_curr_seq_len = max(len(chosen), len(rejected))

        chosen_np = np.array(chosen, dtype=np.int64)
        chosen_np_pad = np.pad(
            chosen_np, (0, max(0, self.seq_length - chosen_np.shape[0])), mode="constant", constant_values=self.eos_id
        )
        rejected_np = np.array(rejected, dtype=np.int64)
        rejected_np_pad = np.pad(
            rejected_np,
            (0, max(0, self.seq_length - rejected_np.shape[0])),
            mode="constant",
            constant_values=self.eos_id,
        )

        chosen_tokens = torch.tensor(chosen_np_pad)
        rejected_tokens = torch.tensor(rejected_np_pad)

        attention_mask, loss_mask, position_ids = _create_ltor_masks_and_position_ids(
            chosen_tokens, self.eos_id, self.reset_position_ids, self.reset_attention_mask, self.eod_mask_loss,
        )

        # Negative index comes when we pad the last batch in MegatronPretrainingBatchSampler
        # We make the loss_mask zero to mask out loss from these samples
        if idx == -1:
            logging.info("WARNING: Got -1 as item index. Masking loss from this sample")
            loss_mask = torch.zeros_like(loss_mask)

        output = {
            "chosen": chosen_tokens,
            "rejected": rejected_tokens,
            "chosen_length": chosen_np.shape[0],
            "rejected_length": rejected_np.shape[0],
            "attention_mask": attention_mask,
            "loss_mask": loss_mask,
            "position_ids": position_ids,
        }
        return output


class DPOModelDataset(Dataset):
    """This class works only with jsonl files. It assumes each line of the json file is a dictionary
       with the prompt, along with the chosen response (response only, no prompt), and the rejected response
       (response only, no prompt). This Dataset will combine the prompt with each corresponding chosen and 
       rejected response, and then tokenize it. It also returns the labels for each, which is the response tokens
       with -100 for the prompt part.
       
       WARNING: This class will tokenize the text, but it will raise an exception on model max seq len violations!
                Meaning it will not truncate tokens to fit to model max seq len, because of special prefix/suffix
                strings such as <extra_id_1>, it would not know where it is safe to truncate for each model. Therefore,
                the user must do all truncation logic in their preprocessing step when generating the jsonl
                used by this class. Put all special truncation logic there specific to your model.
    """

    def __init__(
        self, cfg, tokenizer, name, data_prefix, documents, data, seq_length, seed, drop_last=True,
    ):
        super().__init__()
        self.cfg = cfg
        self.name = name
        self.data = data
        self.drop_last = drop_last
        self.seq_length = seq_length
        self.tokenizer = tokenizer

        self.reset_position_ids = cfg.data.get("reset_position_ids", False)
        self.reset_attention_mask = cfg.data.get("reset_attention_mask", False)
        self.eod_mask_loss = cfg.data.get("eod_mask_loss", False)
        self.eos_id = tokenizer.eos_id
        self.default_chosen_reward = cfg.data.get("default_chosen_reward", 1.0)
        self.default_rejected_reward = cfg.data.get("default_rejected_reward", 0.0)

        # Checks
        assert np.min(documents) >= 0
        assert np.max(documents) < len(self.data)

    def __len__(self):
        return len(self.data)

    def encode(self, text, append_eod=False):
        if self.cfg.data.get("apply_ftfy", False):
            import ftfy

            text = ftfy.fix_text(text)

        text_ids = self.tokenizer.text_to_ids(text)

        if len(text_ids) > 0 and append_eod:
            text_ids.append(self.tokenizer.eos_id)

        return text_ids, len(text_ids)

    def __getitem__(self, idx):
        """Returns a pair of chosen/rejected pairs, their respective lengths, and labels.
        """
        payload = self.data[idx]
        prompt, prompt_len = self.encode(payload["prompt"], append_eod=False)
        chosen, chosen_len = self.encode(
            payload["prompt"] + payload["chosen_response"], append_eod=self.cfg.data.get("append_eod", False)
        )
        reject, reject_len = self.encode(
            payload["prompt"] + payload["rejected_response"], append_eod=self.cfg.data.get("append_eod", False)
        )
        # chosen_response_only, chosen_response_len = self.encode(payload['chosen_response'])
        # reject_response_only, reject_response_len = self.encode(payload['rejected_response'])
        chosen_labels = ([-100] * prompt_len) + chosen[prompt_len:]
        reject_labels = ([-100] * prompt_len) + reject[prompt_len:]

        assert chosen[0:prompt_len] == prompt, "the tokenizer for DPO has merged tokens between prompt and response"
        assert reject[0:prompt_len] == prompt, "the tokenizer for DPO has merged tokens between prompt and response"

        max_curr_seq_len = max(chosen_len, reject_len)
        if max_curr_seq_len > self.seq_length:
            logging.warning(
                f"WARNING: Tokenized text exceeds max seq length ({max_curr_seq_len} vs {self.seq_length})."
                + f"The example will be ignored."
            )

        chosen_tokens = torch.nn.functional.pad(
            torch.LongTensor(chosen), (0, max_curr_seq_len - chosen_len), mode="constant", value=self.eos_id
        )
        rejected_tokens = torch.nn.functional.pad(
            torch.LongTensor(reject), (0, max_curr_seq_len - reject_len), mode="constant", value=self.eos_id
        )
        labels_chosen_tokens = torch.nn.functional.pad(
            torch.LongTensor(chosen_labels), (0, max_curr_seq_len - len(chosen_labels)), mode="constant", value=-100
        )
        labels_reject_tokens = torch.nn.functional.pad(
            torch.LongTensor(reject_labels), (0, max_curr_seq_len - len(reject_labels)), mode="constant", value=-100
        )

        # ignore the example whose tokenized text exceeds max seq length.
        if max_curr_seq_len > self.seq_length:
            chosen_tokens = chosen_tokens[: self.seq_length]
            rejected_tokens = rejected_tokens[: self.seq_length]
            labels_chosen_tokens = torch.ones_like(chosen_tokens) * (-100)
            labels_reject_tokens = torch.ones_like(rejected_tokens) * (-100)
            chosen_len = self.seq_length
            reject_len = self.seq_length
<<<<<<< HEAD
        
=======

        # include the ground-truth rewards of the chosen & rejected examples
        if "chosen_reward" in payload and "rejected_reward" in payload:
            chosen_reward = payload["chosen_reward"]
            rejected_reward = payload["rejected_reward"]
        else:
            chosen_reward = self.default_chosen_reward
            rejected_reward = self.default_rejected_reward

>>>>>>> 44991e3a
        output = {
            "chosen": chosen_tokens,
            "rejected": rejected_tokens,
            "chosen_length": chosen_len,
            "rejected_length": reject_len,
            "chosen_labels": labels_chosen_tokens,
            "rejected_labels": labels_reject_tokens,
            "chosen_reward": payload.get("chosen_reward", self.default_chosen_reward),
            "rejected_reward": payload.get("rejected_reward", self.default_rejected_reward),
        }
        return output


class RegressionRewardModelDataset(RewardModelDataset):
    """This class assumes each line of the dataset file is a dictionary with "text" and "label" field, 
        where "text" is a string representing the input prompt, and "label" is a list of float or int values. 
        Note that when training the model with multiple datasets which contain different attributes,
        we should set missing attributes to model.regression.loss_mask_val(according to training_rm.yaml)
        in the dataset files so that their losses are masked. At least one attribute should be present for each sample.

        WARNING: It's recommended to preprocess your data in advance to ensure all samples are within self.seq_length.
                 Otherwise if all samples in a batch are longer than self.seq_length, you may get NaN loss.
    """

    def __init__(
        self, cfg, tokenizer, name, data_prefix, documents, data, seq_length, seed, drop_last=True,
    ):

        assert cfg.data.data_impl.startswith(
            "json"
        ), f"data.data_impl must be either json or jsonl, but got {cfg.data.data_impl}"

        super().__init__(
            cfg=cfg,
            tokenizer=tokenizer,
            name=name,
            data_prefix=data_prefix,
            documents=documents,
            data=data,
            seq_length=seq_length,
            seed=seed,
            drop_last=drop_last,
        )

    def __len__(self):
        return len(self.data)

    def __getitem__(self, idx):
        """
        Returns one training sample, its label, and its respective length.
        """

        orig_idx = idx = idx % len(self)
        while True:
            sample = self.data[idx]
            sample_text, sample_length = self.encode(sample["text"])
            sample_label = sample["label"]
            if idx == orig_idx:
                orig_length = sample_length
            if sample_length <= self.seq_length:
                break

            idx = (idx + 1) % len(self)
            if idx == orig_idx:
                raise RuntimeError(f"All samples have length > {self.seq_length}")

        assert isinstance(sample_label, list) and all(
            isinstance(value, (float, int)) for value in sample_label
        ), "label should be a list of float or int values"

        sample_label = [float(value) for value in sample_label]

        label_tensor = torch.tensor(sample_label, dtype=torch.float)

        text_np = np.array(sample_text, dtype=np.int64)
        text_np_pad = np.pad(
            text_np, (0, max(0, self.seq_length - text_np.shape[0])), mode="constant", constant_values=self.eos_id
        )

        text_tensor = torch.tensor(text_np_pad)
        attention_mask, loss_mask, position_ids = _create_ltor_masks_and_position_ids(
            text_tensor, self.eos_id, self.reset_position_ids, self.reset_attention_mask, self.eod_mask_loss,
        )

        # Negative index comes when we pad the last batch in MegatronPretrainingBatchSampler
        # We make the loss_mask zero to mask out loss from these samples
        if idx == -1:
            logging.waring("WARNING: Got -1 as item index. Masking loss from this sample")
            loss_mask = torch.zeros_like(loss_mask)

        # Replace current sample (when it exceeds max length) with another sample but mask its loss
        if idx != orig_idx:
            logging.warning(
                f"Sample {orig_idx} in dataset '{self.name}' has length "
                f"{orig_length} > {self.seq_length} "
                f"=> replacing it with sample {idx} and masking its loss"
            )
            loss_mask = torch.zeros_like(loss_mask)

        output = {
            "inputs": text_tensor,
            "lengths": text_np.shape[0],
            "position_ids": position_ids,
            "attention_mask": attention_mask,
            "loss_mask": loss_mask,
            "labels": label_tensor,
        }
        return output<|MERGE_RESOLUTION|>--- conflicted
+++ resolved
@@ -335,19 +335,7 @@
             labels_reject_tokens = torch.ones_like(rejected_tokens) * (-100)
             chosen_len = self.seq_length
             reject_len = self.seq_length
-<<<<<<< HEAD
-        
-=======
-
-        # include the ground-truth rewards of the chosen & rejected examples
-        if "chosen_reward" in payload and "rejected_reward" in payload:
-            chosen_reward = payload["chosen_reward"]
-            rejected_reward = payload["rejected_reward"]
-        else:
-            chosen_reward = self.default_chosen_reward
-            rejected_reward = self.default_rejected_reward
-
->>>>>>> 44991e3a
+
         output = {
             "chosen": chosen_tokens,
             "rejected": rejected_tokens,
