--- conflicted
+++ resolved
@@ -40,10 +40,9 @@
             add_bos_token=self.add_bos_token,
             **self.strategy_args,
         )
-<<<<<<< HEAD
         threshold = 0.01  # min probability threshold
         probablities = output["policy"]
-        actions = output["action"]
+        actions = output["action"].tolist()
         update_probablities = []
         update_actions = []
         for prob, one_actions in zip(probablities, actions):
@@ -61,10 +60,6 @@
                 update_actions.append(one_actions)
         output["policy"] = update_probablities
         output["action"] = update_actions
-=======
-        # convert action into list type
-        output["action"] = output["action"].tolist()
->>>>>>> 0b64e0c0
         return output
 
 
