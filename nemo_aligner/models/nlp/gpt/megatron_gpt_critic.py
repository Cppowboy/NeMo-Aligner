# Copyright (c) 2023, NVIDIA CORPORATION.  All rights reserved.
#
# Licensed under the Apache License, Version 2.0 (the "License");
# you may not use this file except in compliance with the License.
# You may obtain a copy of the License at
#
#     http://www.apache.org/licenses/LICENSE-2.0
#
# Unless required by applicable law or agreed to in writing, software
# distributed under the License is distributed on an "AS IS" BASIS,
# WITHOUT WARRANTIES OR CONDITIONS OF ANY KIND, either express or implied.
# See the License for the specific language governing permissions and
# limitations under the License.

import time
from contextlib import nullcontext
from enum import Enum

import torch
from apex.transformer.pipeline_parallel.utils import _reconfigure_microbatch_calculator, get_num_microbatches
from megatron.core.pipeline_parallel.schedules import get_forward_backward_func
from megatron.core.transformer.module import Float16Module
from omegaconf.dictconfig import DictConfig
from pytorch_lightning.trainer.trainer import Trainer

from nemo.collections.nlp.modules.common.megatron.utils import (
    average_losses_across_data_parallel_group,
    get_iterator_k_split,
    get_ltor_masks_and_position_ids,
)
from nemo.collections.nlp.parts.utils_funcs import get_last_rank
from nemo.utils import AppState
from nemo_aligner.models.alignable_interface import CriticModelInterface
from nemo_aligner.models.nlp.gpt.megatron_gpt_reward_model import MegatronGPTRewardModel
from nemo_aligner.utils import parallel_state
from nemo_aligner.utils.train_utils import set_sync_funcs
from nemo_aligner.utils.utils import copy_model_states_to_cpu, masked_mean, offload_distributed_adam


class StateDictState(Enum):
    """Enum to determine which model state is loaded
    """

    CRITIC = 0
    REWARD = 1


class MegatronGPTCriticModel(MegatronGPTRewardModel, CriticModelInterface):
    def __init__(self, cfg: DictConfig, trainer: Trainer):
        super().__init__(cfg, trainer=trainer)

        self.timestamp = time.time()

        # must be populated by the examples script
        self.rm_state_dict_cpu = None

        self.critic_state_dict_cpu = copy_model_states_to_cpu(
            self, cpu_dict=None, megatron_amp_O2=self.cfg.megatron_amp_O2, sync=True
        )

        # for distributed adam offload
        self.distributed_adam_offload_manager = None

        self.loaded_state_dict = StateDictState.CRITIC
        self.to_offload_adam_states = self.cfg.get("offload_adam_states")
        self.clip_val = self.cfg.get("loss_clip_val")

    def on_load_checkpoint(self, *args, **kwargs):
        super().on_load_checkpoint(*args, **kwargs)
        self.critic_state_dict_cpu = copy_model_states_to_cpu(
            self, cpu_dict=None, megatron_amp_O2=self.cfg.megatron_amp_O2, sync=True
        )

    def prepare_for_inference(self):
        super().prepare_for_inference()
        self.offload_adam_states()

    def prepare_for_training(self):
        app_state = AppState()
        _reconfigure_microbatch_calculator(
            rank=app_state.global_rank,
            rampup_batch_size=None,
            global_batch_size=self.cfg.global_batch_size,
            micro_batch_size=self.cfg.micro_batch_size,
            data_parallel_size=parallel_state.get_data_parallel_world_size(),
        )
        self.onload_adam_states()
        self._load_critic()

    def get_loss_and_metrics(self, batch, forward_only):
        sequence_length = batch["tokens"].size(-1)
        data_iter = get_iterator_k_split(batch, get_num_microbatches())

        set_sync_funcs(self, forward_only)

        fwd_bwd_function = get_forward_backward_func()

        losses_reduced_per_micro_batch = fwd_bwd_function(
            forward_step_func=self.get_forward_output_and_loss_func(),
            data_iterator=self._make_data_iterator_list(data_iter),
            model=self.model,
            num_microbatches=get_num_microbatches(),
            forward_only=forward_only,
            seq_length=sequence_length,
            micro_batch_size=self.cfg.micro_batch_size,
        )

        # only the last stages of the pipeline return losses
        if losses_reduced_per_micro_batch:
            # average loss across micro batches
            loss_tensors_list = [loss_reduced["avg"] for loss_reduced in losses_reduced_per_micro_batch]
            loss_tensor = torch.concat(loss_tensors_list)
            loss_mean = loss_tensor.mean()
        else:
            loss_mean = torch.tensor(0.0, device=torch.cuda.current_device())

        # we can only log on one rank if it is rank zero so we broadcast from last rank
        torch.distributed.broadcast(loss_mean, get_last_rank())
        metrics = {
            "loss": loss_mean.item(),
        }

        return loss_mean.item(), metrics

    def get_forward_output_and_loss_func(self):
        # validation step is not used
        def fwd_output_and_loss_func(data_iterator, model):
            batch = next(data_iterator)
            tokens = batch["tokens"].cuda()
            returns = batch["returns"]
            prev_values = batch["prev_values"]
            mask = batch["mask"]

            attention_mask, _, position_ids = get_ltor_masks_and_position_ids(
                tokens, self.tokenizer.eos_id, False, True, False,
            )

            attention_mask = attention_mask[0:1]

            # when using PP, set the unused variables to None just to be safe
            if parallel_state.get_pipeline_model_parallel_world_size() > 1:
                if parallel_state.is_pipeline_first_stage():
                    returns, prev_values, mask = None, None, None

                    tokens, position_ids = map(lambda x: x.cuda(non_blocking=True), (tokens, position_ids))

                elif parallel_state.is_pipeline_last_stage():
                    tokens, position_ids = None, None

                    # loss needs these 3 values
                    prev_values, mask, returns = map(lambda x: x.cuda(non_blocking=True), (prev_values, mask, returns))

                else:
                    # intermediates don't need anything
                    tokens, position_ids, returns, prev_values, mask = [None] * 5

            output = model(
                input_ids=tokens, lengths=None, position_ids=position_ids, attention_mask=attention_mask, labels=None,
            )

            if not parallel_state.is_pipeline_last_stage():
                output = output.to(dtype=self.autocast_dtype)

            def loss_func(curr_values):
                curr_values = curr_values[:, :-1].contiguous()

                # Standardize values to subtract a bias.
                if self.enable_standardization:
                    curr_values = (curr_values - self.rew_mean) / self.rew_std

                # Critic loss. Uses clipped version of the loss.
                clip_val = self.clip_val

                if clip_val > 0.0:
                    values_clipped = prev_values + (curr_values - prev_values).clamp(-clip_val, clip_val)
                    v_loss1 = (values_clipped - returns) ** 2
                else:
                    v_loss1 = torch.tensor(0.0).cuda()
                v_loss2 = (curr_values - returns) ** 2

                # Critic loss
                loss = 0.5 * masked_mean(torch.max(v_loss1, v_loss2), mask)

                reduced_loss = average_losses_across_data_parallel_group([loss])
                return loss, {"avg": reduced_loss}

            return output, loss_func

        return fwd_output_and_loss_func

    def offload_adam_states(self):
        if self.distributed_adam_offload_manager is None:

            self.distributed_adam_offload_manager = (
                offload_distributed_adam(self._optimizer.state_dict(state_dict_format=1, gather_on_root=False))
                if self.to_offload_adam_states and self.with_distributed_adam
                else nullcontext()
            )

            # offload onto cpu
            self.distributed_adam_offload_manager.__enter__()

    def onload_adam_states(self):
        if self.distributed_adam_offload_manager is not None:
            # load back onto GPU
            self.distributed_adam_offload_manager.__exit__(None, None, None)

        self.distributed_adam_offload_manager = None

    def infer_rm_critic(self, *args, **kwargs):

        tic = time.time()
        print(f"infer_rm_critic at {tic}, s since last: {tic-self.timestamp}")
        self.timestamp = tic

        call_order = (self._infer_rm, self._infer_critic)

        original_state = self.loaded_state_dict

        if original_state == StateDictState.CRITIC:
            # if we have the critic model already do that first
            # so we don't need to load again
            call_order = reversed(call_order)

        outputs = []
        for fn in call_order:
<<<<<<< HEAD
            tic = time.time()
            output, exceeded = fn(*args, **kwargs)
            toc = time.time()
            print(f"infer call took {toc-tic}")
=======
            output = fn(*args, **kwargs)
>>>>>>> 74a0bb1b
            outputs.append(output)

        if original_state == StateDictState.CRITIC:
            # reverse the output back
            outputs = reversed(outputs)

<<<<<<< HEAD
        # always return rewards, value, exceeded
        print("------------------")
        return (*outputs, exceeded)
=======
        return outputs
>>>>>>> 74a0bb1b

    def set_output_sequence_flag(self, value_to_set):
        if isinstance(self.model, Float16Module):
            base_module = self.model.module
        else:
            base_module = self.model

        if hasattr(base_module, "rm_head"):
            base_module.rm_head.output_sequence = value_to_set

    def _load_critic(self):
        if self.loaded_state_dict == StateDictState.REWARD:
            start_time = time.time()
            self.load_state_dict(self.critic_state_dict_cpu)
            print("### DONE LOADING CRITIC", time.time() - start_time)

            self.set_output_sequence_flag(True)
            self.loaded_state_dict = StateDictState.CRITIC

    def _load_rm(self):
        if self.loaded_state_dict == StateDictState.CRITIC:
            start_time = time.time()
            self.load_state_dict(self.rm_state_dict_cpu)
            print("### DONE LOADING RM", time.time() - start_time)

            self.set_output_sequence_flag(False)
            self.loaded_state_dict = StateDictState.REWARD

    def _infer_critic(self, *args, **kwargs):

        tic = time.time()
        self._load_critic()
        toc = time.time()
        print(f"    _load_critic {toc-tic}")
        return self.infer(*args, **kwargs)

    def _infer_rm(self, *args, **kwargs):

        tic = time.time()
        self._load_rm()
        toc = time.time()
        print(f"    _load_rm {toc-tic}")

        return self.infer(*args, **kwargs)

    def finish_training(self):
        self.critic_state_dict_cpu = copy_model_states_to_cpu(
            self, cpu_dict=self.critic_state_dict_cpu, megatron_amp_O2=self.cfg.megatron_amp_O2, sync=True
        )<|MERGE_RESOLUTION|>--- conflicted
+++ resolved
@@ -224,27 +224,17 @@
 
         outputs = []
         for fn in call_order:
-<<<<<<< HEAD
             tic = time.time()
-            output, exceeded = fn(*args, **kwargs)
+            output = fn(*args, **kwargs)
             toc = time.time()
             print(f"infer call took {toc-tic}")
-=======
-            output = fn(*args, **kwargs)
->>>>>>> 74a0bb1b
             outputs.append(output)
 
         if original_state == StateDictState.CRITIC:
             # reverse the output back
             outputs = reversed(outputs)
 
-<<<<<<< HEAD
-        # always return rewards, value, exceeded
-        print("------------------")
-        return (*outputs, exceeded)
-=======
         return outputs
->>>>>>> 74a0bb1b
 
     def set_output_sequence_flag(self, value_to_set):
         if isinstance(self.model, Float16Module):
