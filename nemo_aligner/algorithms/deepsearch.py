--- conflicted
+++ resolved
@@ -342,11 +342,7 @@
                     return
 
             self.epoch += 1
-<<<<<<< HEAD
-            if self.epoch % self.cfg.val_check_interval == 0:
-=======
             if (self.cfg.val_check_interval > 0) and self.epoch % self.cfg.val_check_interval == 0:
->>>>>>> afb84936
                 train_eval_metrics = self.run_train_evaluation()
                 step_metrics.update({f"train_eval_{k}": v for k, v in train_eval_metrics.items()})
 
